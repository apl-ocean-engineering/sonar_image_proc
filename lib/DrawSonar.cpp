--- conflicted
+++ resolved
@@ -72,12 +72,7 @@
       cv::ellipse(mat, origin, cv::Size(rad, rad), 0, begin - fudge,
                   end + fudge, color, binThickness * 1.4);
     }
-<<<<<<< HEAD
   }
 }
-=======
-
-   }
->>>>>>> 9cc8d89b
 
 } // namespace serdp_common