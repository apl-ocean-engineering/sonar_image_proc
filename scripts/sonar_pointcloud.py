--- conflicted
+++ resolved
@@ -224,17 +224,11 @@
             selected_intensities = intensities[pos_intensity_idx]
             geometry = self.geometry[:, pos_intensity_idx[0]]
 
-<<<<<<< HEAD
-            rospy.loginfo(
-                f"Filtering Results: (Pts>Thresh, Total): {pts_over_thresh, len(intensities)}. Frac: {(pts_over_thresh/len(intensities)):.3f}"
-=======
             num_original = len(intensities)
             num_selected = len(selected_intensities)
             rospy.logdebug(
                 f"Filtering Results: (Pts>Thresh, Total): {num_selected, num_original}. "
-                f"Frac: {(num_selected/num_original):.3f}"
->>>>>>> 56dfc0ae
-            )
+                f"Frac: {(num_selected/num_original):.3f}")
 
         npts = len(selected_intensities)
 
