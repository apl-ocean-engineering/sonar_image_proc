#pragma once

#include <memory>

#include <opencv2/core/core.hpp>

#include "liboculus/SimplePingResult.h"

namespace serdp_common {

<<<<<<< HEAD
void drawSonar(const std::shared_ptr<liboculus::SimplePingResult> &ping,
               cv::Mat &mat);
=======
  void drawSonar( const std::shared_ptr<liboculus::SimplePingResult> &ping, cv::Mat &mat );
  void drawSonar( const liboculus::SimplePingResult &ping, cv::Mat &mat );

>>>>>>> fbc6b190

}<|MERGE_RESOLUTION|>--- conflicted
+++ resolved
@@ -8,13 +8,8 @@
 
 namespace serdp_common {
 
-<<<<<<< HEAD
-void drawSonar(const std::shared_ptr<liboculus::SimplePingResult> &ping,
-               cv::Mat &mat);
-=======
   void drawSonar( const std::shared_ptr<liboculus::SimplePingResult> &ping, cv::Mat &mat );
   void drawSonar( const liboculus::SimplePingResult &ping, cv::Mat &mat );
 
->>>>>>> fbc6b190
 
 }